--- conflicted
+++ resolved
@@ -145,19 +145,11 @@
     'FROM ''%smunicipalities.csv'' DELIMITER '','' CSV HEADER', fullpath);
   
   IF gist THEN
-<<<<<<< HEAD
-    CREATE INDEX Municipalities_MunicipalityGeo_gist_idx ON Regions
+    CREATE INDEX Municipalities_MunicipalityGeo_gist_idx ON Municipalities
       USING GIST(MunicipalityGeo);
   ELSE
-    CREATE INDEX Regions_MunicipalityGeo_spgist_idx ON Regions
+    CREATE INDEX Regions_MunicipalityGeo_spgist_idx ON Municipalities
       USING SPGIST(MunicipalityGeo);
-=======
-    CREATE INDEX Municipalities_MunicipalityGeo_gist_idx ON Municipalities
-      USING gist(MunicipalityGeo);
-  ELSE
-    CREATE INDEX Municipalities_MunicipalityGeo_spgist_idx ON Municipalities
-      USING spgist(MunicipalityGeo);
->>>>>>> fa061656
   END IF;
    
 --------------------------------------------------------------
